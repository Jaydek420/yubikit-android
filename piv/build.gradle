--- conflicted
+++ resolved
@@ -2,29 +2,12 @@
 
 dependencies {
     api project(':core')
-<<<<<<< HEAD
-=======
-
-    implementation 'org.slf4j:slf4j-api:2.0.7'
-
-    compileOnly 'com.google.code.findbugs:jsr305:3.0.2'
-
-    testImplementation 'junit:junit:4.13.2'
-    testImplementation 'org.slf4j:slf4j-simple:2.0.7'
-    testImplementation project(':testing')
 }
 
 test {
     systemProperty "org.slf4j.simpleLogger.defaultLogLevel", "trace"
 }
 
-sourceCompatibility = 1.8
-targetCompatibility = 1.8
-compileJava {
-    options.compilerArgs.addAll(['--release', '8'])
->>>>>>> 85b77009
-}
-
 ext.pomName = "Yubico YubiKit ${project.name.capitalize()}"
 description = "This library provides implementation of Personal Identity Verification (PIV) interface specified in NIST SP 800-73 document \"Cryptographic Algorithms and Key Sizes for PIV\". This enables you to perform RSA or ECC sign/decrypt operations using a private key stored on the YubiKey."
 
