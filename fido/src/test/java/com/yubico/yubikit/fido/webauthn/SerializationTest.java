--- conflicted
+++ resolved
@@ -84,6 +84,10 @@
     }
 
     private void compareParametersLists(List<PublicKeyCredentialParameters> a, List<PublicKeyCredentialParameters> b) {
+        if (a == null && b == null) {
+            return;
+        }
+
         Assert.assertEquals(a.size(), b.size());
         for (int i = 0; i < a.size(); i++) {
             compareParameters(a.get(i), b.get(i));
@@ -111,8 +115,8 @@
         Assert.assertEquals(a.getTransports(), b.getTransports());
     }
 
-    private void compareDescriptorLists(@Nullable List<PublicKeyCredentialDescriptor> a, @Nullable List<PublicKeyCredentialDescriptor> b) {
-        if (a == null || b == null) {
+    private void compareDescriptorLists(List<PublicKeyCredentialDescriptor> a, List<PublicKeyCredentialDescriptor> b) {
+        if (a == null && b == null) {
             return;
         }
 
@@ -144,8 +148,8 @@
         compareDescriptors(descriptor, PublicKeyCredentialDescriptor.fromMap(map));
     }
 
-    private void compareSelectionCriteria(@Nullable AuthenticatorSelectionCriteria a, @Nullable AuthenticatorSelectionCriteria b) {
-        if (a == null || b == null) {
+    private void compareSelectionCritiera(AuthenticatorSelectionCriteria a, AuthenticatorSelectionCriteria b) {
+        if (a == null && b == null) {
             return;
         }
         Assert.assertEquals(a.getAuthenticatorAttachment(), b.getAuthenticatorAttachment());
@@ -163,20 +167,11 @@
 
         Map<String, ?> map = criteria.toMap();
 
-        AuthenticatorAttachment authenticatorAttachment = criteria.getAuthenticatorAttachment();
-        Assert.assertNotNull(authenticatorAttachment);
-        ResidentKeyRequirement residentKeyRequirement = criteria.getResidentKey();
-        Assert.assertNotNull(residentKeyRequirement);
-        Assert.assertEquals(authenticatorAttachment.toString(), map.get("authenticatorAttachment"));
+        Assert.assertEquals(criteria.getAuthenticatorAttachment().toString(), map.get("authenticatorAttachment"));
         Assert.assertEquals(criteria.getUserVerification().toString(), map.get("userVerification"));
-<<<<<<< HEAD
-        Assert.assertEquals(residentKeyRequirement.toString(), map.get("residentKey"));
-        Assert.assertTrue(criteria.isRequireResidentKey());
-=======
         Assert.assertEquals(criteria.getResidentKey().toString(), map.get("residentKey"));
->>>>>>> c75e9214
-
-        compareSelectionCriteria(criteria, AuthenticatorSelectionCriteria.fromMap(map));
+
+        compareSelectionCritiera(criteria, AuthenticatorSelectionCriteria.fromMap(map));
     }
 
     private void compareCreationOptions(PublicKeyCredentialCreationOptions a, PublicKeyCredentialCreationOptions b) {
@@ -186,7 +181,7 @@
         compareParametersLists(a.getPubKeyCredParams(), b.getPubKeyCredParams());
         Assert.assertEquals(a.getTimeout(), b.getTimeout());
         compareDescriptorLists(a.getExcludeCredentials(), b.getExcludeCredentials());
-        compareSelectionCriteria(a.getAuthenticatorSelection(), b.getAuthenticatorSelection());
+        compareSelectionCritiera(a.getAuthenticatorSelection(), b.getAuthenticatorSelection());
         Assert.assertEquals(a.getAttestation(), b.getAttestation());
 
         Assert.assertNull(a.getExtensions());
