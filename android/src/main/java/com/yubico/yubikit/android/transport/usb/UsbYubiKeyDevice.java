--- conflicted
+++ resolved
@@ -20,7 +20,6 @@
 
 import android.hardware.usb.UsbDevice;
 import android.hardware.usb.UsbManager;
-
 import com.yubico.yubikit.android.transport.usb.connection.ConnectionManager;
 import com.yubico.yubikit.core.Logger;
 import com.yubico.yubikit.core.Transport;
@@ -30,202 +29,205 @@
 import com.yubico.yubikit.core.otp.OtpConnection;
 import com.yubico.yubikit.core.util.Callback;
 import com.yubico.yubikit.core.util.Result;
-
-import org.slf4j.LoggerFactory;
-
 import java.io.Closeable;
 import java.io.IOException;
 import java.util.concurrent.ExecutorService;
 import java.util.concurrent.Executors;
 import java.util.concurrent.LinkedBlockingQueue;
-
 import javax.annotation.Nullable;
+import org.slf4j.LoggerFactory;
 
 public class UsbYubiKeyDevice implements YubiKeyDevice, Closeable {
 
-    private final ExecutorService executorService = Executors.newSingleThreadExecutor();
-    private final ConnectionManager connectionManager;
-    private final UsbManager usbManager;
-    private final UsbDevice usbDevice;
-    private final UsbPid usbPid;
-
-    @Nullable
-    private CachedOtpConnection otpConnection = null;
-
-    @Nullable
-    private Runnable onClosed = null;
-
-    private static final org.slf4j.Logger logger = LoggerFactory.getLogger(UsbYubiKeyDevice.class);
-
-    /**
-     * Creates the instance of usb session to interact with the yubikey device.
-     *
-     * @param usbManager UsbManager for accessing USB devices
-     * @param usbDevice  device connected over usb that has permissions to interact with
-     * @throws IllegalArgumentException when the usbDevice is not a recognized YubiKey
-     */
-    public UsbYubiKeyDevice(UsbManager usbManager, UsbDevice usbDevice)
-            throws IllegalArgumentException {
-
-        if (usbDevice.getVendorId() != YUBICO_VENDOR_ID) {
-            throw new IllegalArgumentException("Invalid vendor id");
+  private final ExecutorService executorService =
+      Executors.newSingleThreadExecutor();
+  private final ConnectionManager connectionManager;
+  private final UsbManager usbManager;
+  private final UsbDevice usbDevice;
+  private final UsbPid usbPid;
+
+  @Nullable private CachedOtpConnection otpConnection = null;
+
+  @Nullable private Runnable onClosed = null;
+
+  private static final org.slf4j.Logger logger =
+      LoggerFactory.getLogger(UsbYubiKeyDevice.class);
+
+  /**
+   * Creates the instance of usb session to interact with the yubikey device.
+   *
+   * @param usbManager UsbManager for accessing USB devices
+   * @param usbDevice  device connected over usb that has permissions to
+   *     interact with
+   * @throws IllegalArgumentException when the usbDevice is not a recognized
+   *     YubiKey
+   */
+  public UsbYubiKeyDevice(UsbManager usbManager, UsbDevice usbDevice)
+      throws IllegalArgumentException {
+
+    if (usbDevice.getVendorId() != YUBICO_VENDOR_ID) {
+      throw new IllegalArgumentException("Invalid vendor id");
+    }
+
+    this.usbPid = UsbPid.fromValue(usbDevice.getProductId());
+
+    this.connectionManager = new ConnectionManager(usbManager, usbDevice);
+    this.usbDevice = usbDevice;
+    this.usbManager = usbManager;
+  }
+
+  public boolean hasPermission() { return usbManager.hasPermission(usbDevice); }
+
+  /**
+   * Returns yubikey device attached to the android device with the android
+   * device acting as the USB host. It describes the capabilities of the USB
+   * device and allows to get properties/name/product id/manufacturer of device
+   *
+   * @return yubikey device connected over USB
+   */
+  public UsbDevice getUsbDevice() { return usbDevice; }
+
+  /**
+   * @return {@link UsbPid} for the device's product id
+   */
+  public UsbPid getPid() { return usbPid; }
+
+  @Override
+  public Transport getTransport() {
+    return Transport.USB;
+  }
+
+  @Override
+  public boolean
+  supportsConnection(Class<? extends YubiKeyConnection> connectionType) {
+    return connectionManager.supportsConnection(connectionType);
+  }
+
+  @Override
+  public <T extends YubiKeyConnection> void
+  requestConnection(Class<T> connectionType,
+                    Callback<Result<T, IOException>> callback) {
+    verifyAccess(connectionType);
+
+    // Keep UsbOtpConnection open until another connection is needed, to prevent
+    // re-enumeration of the USB device.
+    if (OtpConnection.class.isAssignableFrom(connectionType)) {
+      @SuppressWarnings("unchecked")
+      Callback<Result<OtpConnection, IOException>> otpCallback =
+          value -> callback.invoke((Result<T, IOException>)value);
+      if (otpConnection == null) {
+        otpConnection = new CachedOtpConnection(otpCallback);
+      } else {
+        otpConnection.queue.offer(otpCallback);
+      }
+    } else {
+      if (otpConnection != null) {
+        otpConnection.close();
+        otpConnection = null;
+      }
+      executorService.submit(() -> {
+        try (T connection = connectionManager.openConnection(connectionType)) {
+          callback.invoke(Result.success(connection));
+        } catch (IOException e) {
+          callback.invoke(Result.failure(e));
         }
-
-        this.usbPid = UsbPid.fromValue(usbDevice.getProductId());
-
-        this.connectionManager = new ConnectionManager(usbManager, usbDevice);
-        this.usbDevice = usbDevice;
-        this.usbManager = usbManager;
-    }
-
-    public boolean hasPermission() {
-        return usbManager.hasPermission(usbDevice);
-    }
-
-    /**
-     * Returns yubikey device attached to the android device with the android device acting as the USB host.
-     * It describes the capabilities of the USB device and allows to get properties/name/product id/manufacturer of device
-     *
-     * @return yubikey device connected over USB
-     */
-    public UsbDevice getUsbDevice() {
-        return usbDevice;
-    }
-
-    /**
-     * @return {@link UsbPid} for the device's product id
-     */
-    public UsbPid getPid() {
-        return usbPid;
-    }
-
-    @Override
-    public Transport getTransport() {
-        return Transport.USB;
-    }
-
-    @Override
-    public boolean supportsConnection(Class<? extends YubiKeyConnection> connectionType) {
-        return connectionManager.supportsConnection(connectionType);
-    }
-
-    @Override
-    public <T extends YubiKeyConnection> void requestConnection(Class<T> connectionType, Callback<Result<T, IOException>> callback) {
-        verifyAccess(connectionType);
-
-        // Keep UsbOtpConnection open until another connection is needed, to prevent re-enumeration of the USB device.
-        if (OtpConnection.class.isAssignableFrom(connectionType)) {
-            @SuppressWarnings("unchecked")
-            Callback<Result<OtpConnection, IOException>> otpCallback = value -> callback.invoke((Result<T, IOException>) value);
-            if (otpConnection == null) {
-                otpConnection = new CachedOtpConnection(otpCallback);
-            } else {
-                otpConnection.queue.offer(otpCallback);
+      });
+    }
+  }
+
+  @Override
+  public <T extends YubiKeyConnection> T openConnection(Class<T> connectionType)
+      throws IOException {
+    verifyAccess(connectionType);
+
+    return connectionManager.openConnection(connectionType);
+  }
+
+  public void setOnClosed(Runnable onClosed) {
+    if (executorService.isTerminated()) {
+      onClosed.run();
+    } else {
+      this.onClosed = onClosed;
+    }
+  }
+
+  @Override
+  public void close() {
+    Logger.debug(logger, "Closing YubiKey device");
+    if (otpConnection != null) {
+      otpConnection.close();
+      otpConnection = null;
+    }
+    if (onClosed != null) {
+      executorService.submit(onClosed);
+    }
+    executorService.shutdown();
+  }
+
+  private static final Callback<Result<OtpConnection, IOException>> CLOSE_OTP =
+      value -> {};
+
+  private class CachedOtpConnection implements Closeable {
+    private final LinkedBlockingQueue<
+        Callback<Result<OtpConnection, IOException>>> queue =
+        new LinkedBlockingQueue<>();
+
+    private CachedOtpConnection(
+        Callback<Result<OtpConnection, IOException>> callback) {
+      Logger.debug(logger, "Creating new CachedOtpConnection");
+      queue.offer(callback);
+      executorService.submit(() -> {
+        try (OtpConnection connection =
+                 connectionManager.openConnection(OtpConnection.class)) {
+          while (true) {
+            try {
+              Callback<Result<OtpConnection, IOException>> action =
+                  queue.take();
+              if (action == CLOSE_OTP) {
+                Logger.debug(logger, "Closing CachedOtpConnection");
+                break;
+              }
+              try {
+                action.invoke(Result.success(connection));
+              } catch (Exception e) {
+                Logger.error(logger,
+                             "OtpConnection callback threw an exception", e);
+              }
+            } catch (InterruptedException e) {
+              e.printStackTrace();
             }
-        } else {
-            if (otpConnection != null) {
-                otpConnection.close();
-                otpConnection = null;
-            }
-            executorService.submit(() -> {
-                try (T connection = connectionManager.openConnection(connectionType)) {
-                    callback.invoke(Result.success(connection));
-                } catch (IOException e) {
-                    callback.invoke(Result.failure(e));
-                }
-            });
+          }
+        } catch (IOException e) {
+          callback.invoke(Result.failure(e));
         }
-    }
-
-    @Override
-    public <T extends YubiKeyConnection> T openConnection(Class<T> connectionType) throws IOException {
-        verifyAccess(connectionType);
-
-        return connectionManager.openConnection(connectionType);
-    }
-
-    public void setOnClosed(Runnable onClosed) {
-        if (executorService.isTerminated()) {
-            onClosed.run();
-        } else {
-            this.onClosed = onClosed;
-        }
+      });
     }
 
     @Override
     public void close() {
-        Logger.debug(logger, "Closing YubiKey device");
-        if (otpConnection != null) {
-            otpConnection.close();
-            otpConnection = null;
-        }
-        if (onClosed != null) {
-            executorService.submit(onClosed);
-        }
-        executorService.shutdown();
-    }
-
-    private static final Callback<Result<OtpConnection, IOException>> CLOSE_OTP = value -> {
-    };
-
-    private class CachedOtpConnection implements Closeable {
-        private final LinkedBlockingQueue<Callback<Result<OtpConnection, IOException>>> queue = new LinkedBlockingQueue<>();
-
-        private CachedOtpConnection(Callback<Result<OtpConnection, IOException>> callback) {
-            Logger.debug(logger, "Creating new CachedOtpConnection");
-            queue.offer(callback);
-            executorService.submit(() -> {
-                try (OtpConnection connection = connectionManager.openConnection(OtpConnection.class)) {
-                    while (true) {
-                        try {
-                            Callback<Result<OtpConnection, IOException>> action = queue.take();
-                            if (action == CLOSE_OTP) {
-                                Logger.debug(logger, "Closing CachedOtpConnection");
-                                break;
-                            }
-                            try {
-                                action.invoke(Result.success(connection));
-                            } catch (Exception e) {
-                                Logger.error(logger, "OtpConnection callback threw an exception", e);
-                            }
-                        } catch (InterruptedException e) {
-                            e.printStackTrace();
-                        }
-                    }
-                } catch (IOException e) {
-                    callback.invoke(Result.failure(e));
-                }
-            });
-        }
-
-        @Override
-        public void close() {
-            queue.offer(CLOSE_OTP);
-        }
-    }
-
-<<<<<<< HEAD
-    /**
-     * Throw if the device cannot create connections of the specified type.
-     *
-     * @param connectionType type of connection to verify
-     *
-     * @throws IllegalStateException if the USB permission has not been granted
-     * @throws IllegalStateException if the connectionType is not supported
-     */
-    private <T extends YubiKeyConnection> void verifyAccess(Class<T> connectionType) {
-        if (!hasPermission()) {
-            throw new IllegalStateException("Device access not permitted");
-        } else if (!supportsConnection(connectionType)) {
-            throw new IllegalStateException("Unsupported connection type");
-        }
-=======
+      queue.offer(CLOSE_OTP);
+    }
+  }
+
+  /**
+   * Throw if the device cannot create connections of the specified type.
+   *
+   * @param connectionType type of connection to verify
+   *
+   * @throws IllegalStateException if the USB permission has not been granted
+   * @throws IllegalStateException if the connectionType is not supported
+   */
+  private <T extends YubiKeyConnection> void
+  verifyAccess(Class<T> connectionType) {
+    if (!hasPermission()) {
+      throw new IllegalStateException("Device access not permitted");
+    } else if (!supportsConnection(connectionType)) {
+      throw new IllegalStateException("Unsupported connection type");
+    }
+
     @Override
     public String toString() {
-        return "UsbYubiKeyDevice{" +
-                "usbDevice=" + usbDevice +
-                ", usbPid=" + usbPid +
-                '}';
->>>>>>> 849a85f1
-    }
-}+      return "UsbYubiKeyDevice{"
+          + "usbDevice=" + usbDevice + ", usbPid=" + usbPid + '}';
+    }
+  }